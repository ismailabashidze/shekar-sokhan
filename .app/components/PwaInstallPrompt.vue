<template>
  <div v-if="showInstallPrompt" class="fixed bottom-4 right-4 z-50">
    <div class="max-w-sm rounded-lg border border-gray-200 bg-white p-4 shadow-xl dark:border-gray-700 dark:bg-gray-800">
      <div class="flex items-start space-x-3">
        <div class="shrink-0">
          <div class="bg-primary-500 flex size-8 items-center justify-center rounded-lg">
            <Icon name="mdi:download" class="size-5 text-white" />
          </div>
        </div>
        <div class="min-w-0 flex-1 pr-2">
          <h3 class="text-sm font-medium text-gray-900 dark:text-gray-100">
            نصب اپلیکیشن
          </h3>
          <p class="mt-1 text-xs text-gray-500 dark:text-gray-400">
            برای دسترسی آسان‌تر، اپ رو روی دستگاهتون نصب کنید
          </p>
        </div>
      </div>

      <div class="mt-4 flex space-x-2 rtl:space-x-reverse">
        <button
          class="bg-primary-500 hover:bg-primary-600 flex-1 rounded-md px-3 py-2 text-xs font-medium text-white transition-colors"
          @click="installPwa"
        >
          نصب
        </button>
        <button
          class="flex-1 rounded-md bg-gray-100 px-3 py-2 text-xs font-medium text-gray-700 transition-colors hover:bg-gray-200 dark:bg-gray-700 dark:text-gray-300 dark:hover:bg-gray-600"
          @click="dismissPrompt"
        >
          بعداً
        </button>
      </div>
    </div>
  </div>
</template>

<script setup lang="ts">
interface BeforeInstallPromptEvent extends Event {
  prompt(): Promise<void>
  userChoice: Promise<{ outcome: 'accepted' | 'dismissed' }>
}

const showInstallPrompt = ref(false)
const deferredPrompt = ref<BeforeInstallPromptEvent | null>(null)

// بررسی جامع برای تشخیص نصب PWA
const isPwaInstalled = (): boolean => {
  if (typeof window === 'undefined') return false

  // بررسی standalone mode (اصلی‌ترین روش)
  if (window.matchMedia('(display-mode: standalone)').matches) {
    return true
  }

  // بررسی navigator.standalone برای iOS Safari
  if ((navigator as any).standalone === true) {
    return true
  }

  // بررسی window.navigator.standalone برای iOS
  if ('standalone' in window.navigator && (window.navigator as any).standalone) {
    return true
  }

  // بررسی referrer برای installed PWA
  if (document.referrer.includes('android-app://')) {
    return true
  }

  // بررسی sessionStorage فقط اگر قبلاً به صورت دستی set شده باشد
  try {
    const manualFlag = sessionStorage.getItem('isPWA-manual')
    if (manualFlag === 'true') {
      return true
    }
  }
  catch (e) {
    // sessionStorage may not be available
  }

  // بررسی localStorage برای نصب دستی
  try {
    const manualInstall = localStorage.getItem('pwa-manually-installed')
    if (manualInstall === 'true') {
<<<<<<< HEAD
      return true
=======
        return true
>>>>>>> c4f6352f
    }
  }
  catch (e) {
    // localStorage may not be available
  }

  return false
}

// دریافت prompt از global state
const getGlobalPrompt = (): BeforeInstallPromptEvent | null => {
  if (typeof window !== 'undefined' && window._pwaInstallPrompt) {
    return window._pwaInstallPrompt as BeforeInstallPromptEvent
  }
  return null
}

onMounted(() => {
  // اگر PWA قبلاً نصب شده باشد، پرامپت رو نشون نده
  if (isPwaInstalled()) {
    showInstallPrompt.value = false
    return
  }

<<<<<<< HEAD
=======

>>>>>>> c4f6352f
  // بررسی اولیه برای global prompt
  const globalPrompt = getGlobalPrompt()
  if (globalPrompt) {
    deferredPrompt.value = globalPrompt
  }

  // Listen for the beforeinstallprompt event
  window.addEventListener('beforeinstallprompt', (e) => {
    e.preventDefault()
    deferredPrompt.value = e as BeforeInstallPromptEvent
  })

  // Listen for app installation
  window.addEventListener('appinstalled', () => {
    showInstallPrompt.value = false
    deferredPrompt.value = null
    localStorage.removeItem('pwa-install-dismissed')
    // Set sessionStorage flag for manual detection
    try {
      sessionStorage.setItem('isPWA-manual', 'true')
      localStorage.setItem('pwa-manually-installed', 'true')
    }
    catch (e) {
      // ignore
    }
  })

  // نمایش پرامپت بعد از delay (اگر شرایط مناسب باشد)
  setTimeout(() => {
    if (!isPwaInstalled() && !localStorage.getItem('pwa-install-dismissed') && (getGlobalPrompt() || deferredPrompt.value || isPwaSupported())) {
      showInstallPrompt.value = true
    }
  }, 3000)

  // بررسی دوره‌ای برای تشخیص تغییرات وضعیت نصب
  const checkInstallStatus = () => {
    if (isPwaInstalled() && showInstallPrompt.value) {
      showInstallPrompt.value = false
    }

    // بررسی برای prompt جدید
    const globalPrompt = getGlobalPrompt()
    if (globalPrompt && !deferredPrompt.value) {
      deferredPrompt.value = globalPrompt
    }
  }

  // بررسی هر 3 ثانیه (کمتر از قبل برای واکنش سریع‌تر)
  const intervalId = setInterval(checkInstallStatus, 3000)

  // پاک کردن interval هنگام unmount
  onUnmounted(() => {
    clearInterval(intervalId)
  })
})

// بررسی پشتیبانی PWA
const isPwaSupported = (): boolean => {
  return 'serviceWorker' in navigator && 'PushManager' in window
}

// راهنمایی نصب دستی
const showManualInstallGuidance = () => {
  const userAgent = navigator.userAgent.toLowerCase()
  let instructions = ''

  if (userAgent.includes('chrome') || userAgent.includes('chromium')) {
    instructions = `در Chrome:
1. روی آیکون نصب (⬇️) در نوار آدرس کلیک کنید
2. یا از منوی سه نقطه، گزینه "Install app" را انتخاب کنید`
  }
  else if (userAgent.includes('firefox')) {
    instructions = `در Firefox:
1. از منوی hamburger، گزینه "Install this site as an app" را انتخاب کنید`
  }
  else if (userAgent.includes('edge')) {
    instructions = `در Edge:
1. روی آیکون نصب در نوار آدرس کلیک کنید
2. یا از منوی سه نقطه، گزینه "Apps" > "Install this site as an app" را انتخاب کنید`
  }
  else if (userAgent.includes('safari')) {
    instructions = `در Safari (iOS):
1. روی آیکون Share (📤) کلیک کنید
2. گزینه "Add to Home Screen" را انتخاب کنید`
  }
  else {
    instructions = `راهنمای عمومی:
1. در منوی مرورگر دنبال گزینه "Install app" یا "Add to home screen" بگردید
2. یا از آیکون + در نوار آدرس استفاده کنید
3. در صورت عدم وجود، از مرورگر Chrome یا Edge استفاده کنید`
  }

  alert(`🚀 راهنمای نصب PWA\n\n${instructions}`)
}

const installPwa = async () => {
  // بررسی برای prompt جدید از global state
  if (!deferredPrompt.value) {
    const globalPrompt = getGlobalPrompt()
    if (globalPrompt) {
      deferredPrompt.value = globalPrompt
    }
  }

  if (!deferredPrompt.value) {
    showManualInstallGuidance()
    return
  }

  try {
    await deferredPrompt.value.prompt()
    const { outcome } = await deferredPrompt.value.userChoice

    if (outcome === 'accepted') {
      // بررسی که آیا واقعاً نصب شده یا نه
      setTimeout(() => {
        if (isPwaInstalled()) {
          showInstallPrompt.value = false
          localStorage.removeItem('pwa-install-dismissed')
          try {
            sessionStorage.setItem('isPWA-manual', 'true')
            localStorage.setItem('pwa-manually-installed', 'true')
          }
          catch (e) {
            // ignore
          }
        }
      }, 1000)
    }
<<<<<<< HEAD
=======
    else {
    }
>>>>>>> c4f6352f

    showInstallPrompt.value = false
    deferredPrompt.value = null
  }
  catch (error) {
    // Fallback to manual guidance
    showManualInstallGuidance()
  }
}

const dismissPrompt = () => {
  showInstallPrompt.value = false
  localStorage.setItem('pwa-install-dismissed', Date.now().toString())

  // نمایش مجدد بعد از 7 روز (فقط اگر PWA نصب نشده باشد)
  setTimeout(() => {
    if (!isPwaInstalled()) {
      localStorage.removeItem('pwa-install-dismissed')
    }
  }, 7 * 24 * 60 * 60 * 1000)
}
</script><|MERGE_RESOLUTION|>--- conflicted
+++ resolved
@@ -83,11 +83,7 @@
   try {
     const manualInstall = localStorage.getItem('pwa-manually-installed')
     if (manualInstall === 'true') {
-<<<<<<< HEAD
       return true
-=======
-        return true
->>>>>>> c4f6352f
     }
   }
   catch (e) {
@@ -112,10 +108,6 @@
     return
   }
 
-<<<<<<< HEAD
-=======
-
->>>>>>> c4f6352f
   // بررسی اولیه برای global prompt
   const globalPrompt = getGlobalPrompt()
   if (globalPrompt) {
@@ -245,11 +237,8 @@
         }
       }, 1000)
     }
-<<<<<<< HEAD
-=======
     else {
     }
->>>>>>> c4f6352f
 
     showInstallPrompt.value = false
     deferredPrompt.value = null
