<template>
  <Transition name="slide-up">
    <div
      v-if="shouldShowPrompt"
      class="fixed inset-x-4 bottom-4 z-50 md:left-auto md:right-4 md:max-w-sm"
    >
      <BaseCard class="border-muted-200 dark:border-muted-700 dark:bg-muted-900 border bg-white p-4 shadow-xl">
        <div class="flex items-start gap-3">
          <div class="shrink-0">
            <div class="bg-primary-500 flex size-10 items-center justify-center rounded-lg">
              <Icon name="ph:bell" class="size-5 text-white" />
            </div>
          </div>

          <div class="min-w-0 flex-1">
            <h3 class="text-muted-900 text-sm font-semibold dark:text-white">
              فعال‌سازی اعلان‌های فوری
            </h3>
            <p class="text-muted-500 dark:text-muted-400 mt-1 text-xs leading-relaxed">
              برای دریافت اعلان‌های مهم حتی زمانی که مرورگر بسته است، اعلان‌های فوری را فعال کنید.
            </p>

            <!-- Error Message -->
            <p v-if="error" class="text-danger-600 dark:text-danger-400 mt-2 text-xs">
              {{ error }}
            </p>
          </div>

          <!-- Close button -->
          <button
            class="text-muted-400 hover:text-muted-600 dark:hover:text-muted-300 shrink-0 transition-colors"
            @click="dismissPrompt"
          >
            <Icon name="ph:x" class="size-4" />
          </button>
        </div>

        <div class="mt-4 flex gap-2">
          <BaseButton
            v-if="permission !== 'denied'"
            size="sm"
            variant="solid"
            color="primary"
            :loading="isLoading"
            class="flex-1"
            @click="handleEnableNotifications"
          >
            <Icon name="ph:bell" class="ml-2 size-4" />
            فعال‌سازی
          </BaseButton>

          <BaseButton
            v-else
            size="sm"
            variant="outline"
            color="muted"
            class="flex-1"
            disabled
          >
            دسترسی رد شده
          </BaseButton>

          <BaseButton
            size="sm"
            variant="ghost"
            color="muted"
            @click="dismissPrompt"
          >
            بعداً
          </BaseButton>
        </div>
      </BaseCard>
    </div>
  </Transition>
</template>

<script setup lang="ts">
const {
  isSupported,
  permission,
  isSubscribed,
  isLoading,
  error,
  requestPermission,
} = usePwaNotifications()

// State
const showPrompt = ref(false)
const isDismissed = ref(false)

// Show prompt conditions
const shouldShowPrompt = computed(() => {
  return showPrompt.value
    && !isDismissed.value
    && isSupported.value
    && permission.value !== 'granted'
    && !isSubscribed.value
})

// Methods
const handleEnableNotifications = async () => {
  const success = await requestPermission()
  if (success) {
    showPrompt.value = false
<<<<<<< HEAD
=======
    
>>>>>>> c4f6352f
  }
}

const dismissPrompt = () => {
  showPrompt.value = false
  isDismissed.value = true

  // Remember dismissal for this session
  sessionStorage.setItem('pwa-prompt-dismissed', 'true')
}

// Auto-show logic
onMounted(() => {
  // Don't show if user just logged in (wait for auto-request to finish first)
  const justLoggedIn = sessionStorage.getItem('just-logged-in')
  if (justLoggedIn) {
    // Wait longer if user just logged in to avoid overwhelming
    setTimeout(() => {
      sessionStorage.removeItem('just-logged-in')
    }, 10000)
    return
  }

  // Check if already dismissed this session
  const sessionDismissed = sessionStorage.getItem('pwa-prompt-dismissed')
  if (sessionDismissed) {
    isDismissed.value = true
    return
  }

  // Check if we should show the prompt
  if (isSupported.value && permission.value === 'default') {
    // Show after a delay to not overwhelm the user
    setTimeout(() => {
      // Double check conditions before showing
      if (permission.value === 'default' && !isSubscribed.value) {
        showPrompt.value = true
      }
    }, 5000) // Show after 5 seconds to let user get oriented
  }
})

// Watch for permission changes to hide prompt
watch(permission, (newPermission) => {
  if (newPermission === 'granted') {
    showPrompt.value = false
  }
})

watch(isSubscribed, (newSubscribed) => {
  if (newSubscribed) {
    showPrompt.value = false
  }
})
</script>

<style scoped>
.slide-up-enter-active,
.slide-up-leave-active {
  transition: all 0.3s cubic-bezier(0.25, 0.8, 0.25, 1);
}

.slide-up-enter-from {
  opacity: 0;
  transform: translateY(100%);
}

.slide-up-leave-to {
  opacity: 0;
  transform: translateY(100%);
}
</style><|MERGE_RESOLUTION|>--- conflicted
+++ resolved
@@ -102,10 +102,7 @@
   const success = await requestPermission()
   if (success) {
     showPrompt.value = false
-<<<<<<< HEAD
-=======
     
->>>>>>> c4f6352f
   }
 }
 
