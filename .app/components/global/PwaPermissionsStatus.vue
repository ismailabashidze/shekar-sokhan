--- conflicted
+++ resolved
@@ -191,12 +191,9 @@
         }
       }, 1000)
     }
-<<<<<<< HEAD
-=======
     else {
       // User dismissed PWA installation
     }
->>>>>>> c4f6352f
 
     deferredPrompt.value = null
   }
@@ -288,28 +285,18 @@
   notificationStatus.value = getNotificationStatus()
   await checkMicrophonePermission()
 
-<<<<<<< HEAD
-=======
   // PWA Debug Info - checking installation and permission status
-
->>>>>>> c4f6352f
   // Listen for the beforeinstallprompt event
   if (typeof window !== 'undefined') {
     window.addEventListener('beforeinstallprompt', (e) => {
       e.preventDefault()
       deferredPrompt.value = e as BeforeInstallPromptEvent
-<<<<<<< HEAD
-=======
       // PWA install prompt is now available
->>>>>>> c4f6352f
     })
 
     // Listen for app installation
     window.addEventListener('appinstalled', () => {
-<<<<<<< HEAD
-=======
       // PWA has been installed
->>>>>>> c4f6352f
       pwaInstalled.value = true
       deferredPrompt.value = null
       localStorage.removeItem('pwa-install-dismissed')
@@ -321,10 +308,7 @@
     const newStatus = isPwaInstalled()
     if (newStatus !== pwaInstalled.value) {
       pwaInstalled.value = newStatus
-<<<<<<< HEAD
-=======
       // PWA status changed
->>>>>>> c4f6352f
     }
   }
 
