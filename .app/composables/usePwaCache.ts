--- conflicted
+++ resolved
@@ -36,10 +36,7 @@
         })
 
         if (success) {
-<<<<<<< HEAD
-=======
           
->>>>>>> c4f6352f
         }
         else {
           
@@ -69,10 +66,7 @@
       if ('serviceWorker' in navigator) {
         const registrations = await navigator.serviceWorker.getRegistrations()
         await Promise.all(registrations.map(reg => reg.unregister()))
-<<<<<<< HEAD
-=======
         
->>>>>>> c4f6352f
       }
 
       // Force reload the page without cache
