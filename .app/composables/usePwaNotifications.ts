export interface PwaNotificationOptions {
  title: string
  message: string
  type?: 'info' | 'success' | 'warning' | 'error' | 'system'
  priority?: 'low' | 'medium' | 'high' | 'urgent'
  icon?: string
  image?: string
  url?: string
  actionText?: string
  tag?: string
  silent?: boolean
}

export interface PushSubscriptionData {
  endpoint: string
  keys: {
    p256dh: string
    auth: string
  }
}

export function usePwaNotifications() {
  const { $pb } = useNuxtApp()

  // State
  const isSupported = ref(false)
  const permission = ref<NotificationPermission>('default')
  const subscription = ref<PushSubscription | null>(null)
  const isSubscribed = ref(false)
  const isLoading = ref(false)
  const error = ref<string | null>(null)

  // Check PWA notification support
  const checkSupport = () => {
    if (process.client) {
      isSupported.value = 'serviceWorker' in navigator
      && 'PushManager' in window
      && 'Notification' in window
      permission.value = Notification.permission

      // Listen for permission changes
      if ('permissions' in navigator) {
        navigator.permissions.query({ name: 'notifications' }).then((permissionStatus) => {
          permission.value = permissionStatus.state as NotificationPermission
          permissionStatus.onchange = () => {
            permission.value = permissionStatus.state as NotificationPermission
          }
        }).catch(() => {
          // Fallback to polling for permission changes
          const checkPermissionChange = () => {
            if (permission.value !== Notification.permission) {
              permission.value = Notification.permission
            }
          }
          setInterval(checkPermissionChange, 1000)
        })
      }
    }
  }

  // Request notification permission
  const requestPermission = async (): Promise<boolean> => {
    if (!isSupported.value) {
      error.value = 'مرورگر شما از اعلان‌های PWA پشتیبانی نمی‌کند'
      return false
    }

    try {
      const result = await Notification.requestPermission()
      permission.value = result

      if (result === 'granted') {
        await subscribeToPush()
        return true
      }
      else if (result === 'denied') {
        error.value = 'دسترسی به اعلان‌ها رد شد. می‌توانید از تنظیمات مرورگر آن را فعال کنید.'
      }

      return false
    }
    catch (err: any) {
      error.value = err.message || 'خطا در درخواست مجوز اعلان‌ها'
      return false
    }
  }

  // Subscribe to push notifications
  const subscribeToPush = async (): Promise<boolean> => {
    if (!isSupported.value || permission.value !== 'granted') {
      return false
    }

    try {
      isLoading.value = true
      error.value = null

      // const registration = await navigator.serviceWorker.ready

      // // Check if already subscribed
      // const existingSubscription = await registration.pushManager.getSubscription()
      // if (existingSubscription) {
      //   subscription.value = existingSubscription
      //   isSubscribed.value = true
      //   await saveSubscriptionToBackend(existingSubscription)
      //   return true
      // }

      // // Create new subscription
      // const vapidPublicKey = await getVapidPublicKey()
      // const newSubscription = await registration.pushManager.subscribe({
      //   userVisibleOnly: true,
      //   applicationServerKey: urlBase64ToUint8Array(vapidPublicKey),
      // })

      // subscription.value = newSubscription
      isSubscribed.value = true

      // await saveSubscriptionToBackend(newSubscription)
      return true
    }
    catch (err: any) {
      console.error('Error subscribing to push notifications:', err)
      error.value = err.message || 'خطا در فعال‌سازی اعلان‌های فوری'
      return false
    }
    finally {
      isLoading.value = false
    }
  }

  // Unsubscribe from push notifications
  const unsubscribeFromPush = async (): Promise<boolean> => {
    try {
      if (subscription.value) {
        await subscription.value.unsubscribe()
        await removeSubscriptionFromBackend()

        subscription.value = null
        isSubscribed.value = false
        return true
      }
      return false
    }
    catch (err: any) {
      error.value = err.message || 'خطا در لغو اشتراک اعلان‌ها'
      return false
    }
  }

  // Show local notification
  const showLocalNotification = async (options: PwaNotificationOptions): Promise<boolean> => {
    if (!isSupported.value || permission.value !== 'granted') {
      
      return false
    }

    try {
      const registration = await navigator.serviceWorker.ready
      console.log('Service worker ready, showing notification:', options.title)

      await registration.showNotification(options.title, {
        body: options.message,
        icon: options.icon || '/pwa-192x192.png',
        badge: '/pwa-192x192.png',
        image: options.image,
        tag: options.tag || `local-${Date.now()}`,
        data: {
          url: options.url || '/notifications',
          type: options.type || 'info',
          timestamp: Date.now(),
          notificationId: options.tag || `local-${Date.now()}`,
        },
        actions: options.actionText
          ? [{
              action: 'open',
              title: options.actionText,
              icon: '/pwa-192x192.png',
            }]
          : [],
        requireInteraction: options.priority === 'urgent' || options.priority === 'high',
        silent: options.silent || false,
        vibrate: getVibrationPattern(options.priority),
        dir: 'rtl',
        lang: 'fa',
        renotify: true, // Always show notification even if tag exists
        timestamp: Date.now(),
      })

<<<<<<< HEAD
=======
      
>>>>>>> c4f6352f
      return true
    }
    catch (err: any) {
      
      error.value = err.message || 'خطا در نمایش اعلان محلی'
      return false
    }
  }

  // Schedule notification for future display
  const scheduleLocalNotification = async (options: PwaNotificationOptions, scheduleDate: Date): Promise<string | null> => {
    if (!isSupported.value) {
      console.warn('PWA notifications not supported')
      return null
    }

    // Check if scheduled time is in the future
    const now = new Date()
    if (scheduleDate <= now) {
      console.log('Scheduled time is in the past or now, showing immediately')
      await showLocalNotification(options)
      return null
    }

    const delay = scheduleDate.getTime() - now.getTime()
    const notificationId = options.tag || `scheduled-${Date.now()}`

    // Use setTimeout to schedule the notification
    const timeoutId = setTimeout(async () => {
      try {
        await showLocalNotification(options)

        // Remove from scheduled notifications store
        if (process.client && window.localStorage) {
          const scheduled = JSON.parse(localStorage.getItem('pwa-scheduled-notifications') || '{}')
          delete scheduled[notificationId]
          localStorage.setItem('pwa-scheduled-notifications', JSON.stringify(scheduled))
        }
      }
      catch (err) {
        console.error('Error showing scheduled PWA notification:', err)
      }
    }, delay)

    // Store scheduled notification info for cleanup and persistence
    if (process.client && window.localStorage) {
      const scheduled = JSON.parse(localStorage.getItem('pwa-scheduled-notifications') || '{}')
      scheduled[notificationId] = {
        options,
        scheduleDate: scheduleDate.toISOString(),
        timeoutId,
        created: now.toISOString(),
      }
      localStorage.setItem('pwa-scheduled-notifications', JSON.stringify(scheduled))
    }

    return notificationId
  }

  // Cancel scheduled notification
  const cancelScheduledNotification = (notificationId: string): boolean => {
    if (!process.client) return false

    try {
      const scheduled = JSON.parse(localStorage.getItem('pwa-scheduled-notifications') || '{}')

      if (scheduled[notificationId]) {
        // Clear the timeout
        if (scheduled[notificationId].timeoutId) {
          clearTimeout(scheduled[notificationId].timeoutId)
        }

        // Remove from storage
        delete scheduled[notificationId]
        localStorage.setItem('pwa-scheduled-notifications', JSON.stringify(scheduled))

        return true
      }

      return false
    }
    catch (err) {
      console.error('Error cancelling scheduled notification:', err)
      return false
    }
  }

  // Cleanup expired scheduled notifications on page load
  const cleanupExpiredScheduledNotifications = () => {
    if (!process.client) return

    try {
      const scheduled = JSON.parse(localStorage.getItem('pwa-scheduled-notifications') || '{}')
      const now = new Date()
      let hasChanges = false

      Object.keys(scheduled).forEach((notificationId) => {
        const notification = scheduled[notificationId]
        const scheduleDate = new Date(notification.scheduleDate)

        // Clean up notifications that are more than 1 hour past their scheduled time
        if (now.getTime() - scheduleDate.getTime() > 3600000) {
          if (notification.timeoutId) {
            clearTimeout(notification.timeoutId)
          }
          delete scheduled[notificationId]
          hasChanges = true
        }
      })

      if (hasChanges) {
        localStorage.setItem('pwa-scheduled-notifications', JSON.stringify(scheduled))
      }
    }
    catch (err) {
      console.error('Error cleaning up scheduled notifications:', err)
    }
  }

  // Helper function for vibration patterns
  const getVibrationPattern = (priority?: string): number[] => {
    switch (priority) {
      case 'urgent':
        return [200, 100, 200, 100, 200, 100, 200]
      case 'high':
        return [300, 100, 300]
      case 'medium':
        return [200, 100, 200]
      default:
        return [100]
    }
  }

  // Send push notification via backend
  const sendPushNotification = async (
    recipientIds: string[],
    notification: PwaNotificationOptions,
  ): Promise<boolean> => {
    try {
      const response = await $pb.send('/api/notifications/push', {
        method: 'POST',
        body: {
          recipientIds,
          notification,
        },
      })

      return response.success
    }
    catch (err: any) {
      error.value = err.message || 'خطا در ارسال اعلان فوری'
      return false
    }
  }

  // Get VAPID public key from backend
  const getVapidPublicKey = async (): string => {
    try {
      const response = await $pb.send('/api/notifications/vapid-key', {
        method: 'GET',
      })

      return response.publicKey || 'BEl62iUYgUivxIkv69yViEuiBIa40HI80NM9f'
    }
    catch (err) {
      // Fallback key for development
      return 'BEl62iUYgUivxIkv69yViEuiBIa40HI80NM9fPNNw6V2SCQvJbLexhqNUe3Z9B3PbQNABJBp4QFG4xZA2EKKhHM'
    }
  }

  // Save subscription to backend
  const saveSubscriptionToBackend = async (subscription: PushSubscription) => {
    try {
      const subscriptionData = {
        endpoint: subscription.endpoint,
        keys: {
          p256dh: arrayBufferToBase64(subscription.getKey('p256dh')!),
          auth: arrayBufferToBase64(subscription.getKey('auth')!),
        },
      }

      const payload = {
        subscription: subscriptionData,
        userId: $pb.authStore.model?.id,
      }

      console.log('Attempting to save subscription with payload:', payload)

      // Send data with the correct structure expected by PocketBase
      await $pb.send('/api/notifications/subscribe', {
        method: 'POST',
        body: payload,
      })

      console.log('Subscription saved successfully to backend')
    }
    catch (err: any) {
      console.error('Error saving subscription to backend:', err)
      console.error('Error details:', err.response || err.message)

      // For now, don't throw the error to prevent blocking the subscription process
      // But log it clearly so we can debug
      if (err.status === 404) {
        console.warn('Subscription endpoint not found - backend may not support PWA notifications yet')
      }
    }
  }

  // Remove subscription from backend
  const removeSubscriptionFromBackend = async () => {
    try {
      await $pb.send('/api/notifications/unsubscribe', {
        method: 'POST',
        body: {
          userId: $pb.authStore.model?.id,
        },
      })
    }
    catch (err) {
      console.error('Error removing subscription from backend:', err)
      // Don't throw the error to prevent blocking other operations
    }
  }

  // Listen for service worker messages
  const setupServiceWorkerListener = () => {
    if (process.client && 'serviceWorker' in navigator) {
      navigator.serviceWorker.addEventListener('message', (event) => {
        const { type, notificationId } = event.data

        if (type === 'NOTIFICATION_CLICKED' && notificationId) {
          // Mark notification as read when clicked from PWA notification
          const { markAsRead } = useNotifications()
          markAsRead(notificationId)
        }
      })
    }
  }

  // Utility functions
  const urlBase64ToUint8Array = (base64String: string): Uint8Array => {
    const padding = '='.repeat((4 - base64String.length % 4) % 4)
    const base64 = (base64String + padding)
      .replace(/-/g, '+')
      .replace(/_/g, '/')

    const rawData = window.atob(base64)
    const outputArray = new Uint8Array(rawData.length)

    for (let i = 0; i < rawData.length; ++i) {
      outputArray[i] = rawData.charCodeAt(i)
    }
    return outputArray
  }

  const arrayBufferToBase64 = (buffer: ArrayBuffer): string => {
    const bytes = new Uint8Array(buffer)
    let binary = ''
    for (let i = 0; i < bytes.byteLength; i++) {
      binary += String.fromCharCode(bytes[i])
    }
    return window.btoa(binary)
  }

  // Test notification
  const testNotification = async () => {
    const success = await showLocalNotification({
      title: 'تست اعلان PWA',
      message: 'این یک اعلان تستی است. اعلان‌های PWA فعال است! 🎉',
      type: 'success',
      priority: 'medium',
      url: '/notifications',
    })

    if (!success) {
      error.value = 'خطا در نمایش اعلان تستی'
    }

    return success
  }

  // Check subscription status
  const checkSubscriptionStatus = async () => {
    if (!isSupported.value) return

    try {
      const registration = await navigator.serviceWorker.ready
      const existingSubscription = await registration.pushManager.getSubscription()

      if (existingSubscription) {
        subscription.value = existingSubscription
        isSubscribed.value = true
      }
    }
    catch (err) {
      console.error('Error checking subscription status:', err)
    }
  }

  // Auto-request permission on user interaction
  const autoRequestPermission = async (): Promise<boolean> => {
    if (!isSupported.value) {
      
      return false
    }

    // Reset tracking if permission was previously denied
    if (permission.value === 'denied') {
      resetPermissionTracking()
    }

    // Skip if already granted
    if (permission.value === 'granted') {
<<<<<<< HEAD
=======
      
>>>>>>> c4f6352f
      await subscribeToPush()
      return true
    }

    // Check local storage for previous decision
    const userDecision = localStorage.getItem('pwa-notification-decision')

    // If user previously denied, don't ask again unless they reset
    if (userDecision === 'denied' && permission.value === 'default') {
<<<<<<< HEAD
=======
      
>>>>>>> c4f6352f
      return false
    }

    // Request permission immediately without delay
    try {
<<<<<<< HEAD
=======
      
>>>>>>> c4f6352f
      const result = await Notification.requestPermission()
      permission.value = result

      // Store user decision
      localStorage.setItem('pwa-notification-decision', result)
      localStorage.setItem('pwa-permission-timestamp', Date.now().toString())

      if (result === 'granted') {
<<<<<<< HEAD
=======
        
>>>>>>> c4f6352f
        await subscribeToPush()
        return true
      }
      else {
<<<<<<< HEAD
=======
        
>>>>>>> c4f6352f
        return false
      }
    }
    catch (err: any) {
<<<<<<< HEAD
      console.error('Error requesting PWA notification permission:', err)
=======
      
>>>>>>> c4f6352f
      error.value = err.message || 'خطا در درخواست مجوز اعلان‌ها'
      return false
    }
  }

  // Reset permission tracking (for testing or after logout)
  const resetPermissionTracking = () => {
    localStorage.removeItem('pwa-permission-asked')
    localStorage.removeItem('pwa-permission-last-ask')
    sessionStorage.removeItem('pwa-prompt-dismissed')
  }

  // Initialize on client
  if (process.client) {
    checkSupport()
  }

  // Initialize
  onMounted(() => {
    setupServiceWorkerListener()
    checkSubscriptionStatus()
    cleanupExpiredScheduledNotifications()
  })

  return {
    // State
    isSupported: readonly(isSupported),
    permission: readonly(permission),
    isSubscribed: readonly(isSubscribed),
    isLoading: readonly(isLoading),
    error: readonly(error),

    // Methods
    requestPermission,
    subscribeToPush,
    unsubscribeFromPush,
    showLocalNotification,
    scheduleLocalNotification,
    cancelScheduledNotification,
    sendPushNotification,
    testNotification,
    checkSubscriptionStatus,
    autoRequestPermission,
    resetPermissionTracking,

    // Utilities
    checkSupport,
    cleanupExpiredScheduledNotifications,
  }
}<|MERGE_RESOLUTION|>--- conflicted
+++ resolved
@@ -187,10 +187,7 @@
         timestamp: Date.now(),
       })
 
-<<<<<<< HEAD
-=======
-      
->>>>>>> c4f6352f
+      
       return true
     }
     catch (err: any) {
@@ -504,10 +501,7 @@
 
     // Skip if already granted
     if (permission.value === 'granted') {
-<<<<<<< HEAD
-=======
-      
->>>>>>> c4f6352f
+      
       await subscribeToPush()
       return true
     }
@@ -517,19 +511,13 @@
 
     // If user previously denied, don't ask again unless they reset
     if (userDecision === 'denied' && permission.value === 'default') {
-<<<<<<< HEAD
-=======
-      
->>>>>>> c4f6352f
+      
       return false
     }
 
     // Request permission immediately without delay
     try {
-<<<<<<< HEAD
-=======
-      
->>>>>>> c4f6352f
+      
       const result = await Notification.requestPermission()
       permission.value = result
 
@@ -538,27 +526,16 @@
       localStorage.setItem('pwa-permission-timestamp', Date.now().toString())
 
       if (result === 'granted') {
-<<<<<<< HEAD
-=======
         
->>>>>>> c4f6352f
         await subscribeToPush()
         return true
       }
       else {
-<<<<<<< HEAD
-=======
-        
->>>>>>> c4f6352f
         return false
       }
     }
     catch (err: any) {
-<<<<<<< HEAD
       console.error('Error requesting PWA notification permission:', err)
-=======
-      
->>>>>>> c4f6352f
       error.value = err.message || 'خطا در درخواست مجوز اعلان‌ها'
       return false
     }
