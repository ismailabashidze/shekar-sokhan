<script setup lang="ts">
import HorizontalSideBar from '~/components/global/HorizontalSideBar.vue'
import { useSessionAnalysis } from '~/composables/useSessionAnalysis'
import { useUser } from '~/composables/user'
import { ref, onMounted, onUnmounted } from 'vue'

definePageMeta({
  title: 'در حال آماده سازی گزارش',
  // layout: 'sidebar',
  layout: 'empty',
  preview: {
    title: 'در حال آماده سازی گزارش',
    description: 'گزارش جلسه در حال آماده سازی است. لطفا صبر کنید.',
    categories: ['layouts', 'profile'],
    src: '/img/screens/layouts-subpages-notifications.png',
    srcDark: '/img/screens/layouts-subpages-notifications-dark.png',
    order: 80,
  },
})
useHead({ htmlAttrs: { dir: 'rtl' } })

const { getAnalysisForSession, generateAnalysis, createAnalysis } = useSessionAnalysis()
const { user, updateUser } = useUser()
const toaster = useToaster()
const isModalOpen = ref(false)
const isPhoneModalOpen = ref(false)
const isSavingPhone = ref(false)
const analysisId = ref('')
const isLoading = ref(true)
const checkInterval = ref(null)
const sessionId = ref('')
const hasCheckedForExistingAnalysis = ref(false)
const phoneNumber = ref('')
const phoneError = ref('')

onMounted(async () => {
  console.log(user.value);
  
  if (!user.value?.phoneNumber) {
    isPhoneModalOpen.value = true
    isLoading.value = false
  }

  // Check if analysis already exists
  try {
    const existingAnalysis = await getAnalysisForSession(sessionId.value)
    if (existingAnalysis && existingAnalysis.id) {
      // Analysis already exists, go directly to it
      analysisId.value = existingAnalysis.id
      isLoading.value = false
      isModalOpen.value = true
      hasCheckedForExistingAnalysis.value = true
      return
    }

<<<<<<< HEAD
  } catch (error) {
    console.error('Error checking for existing analysis:', error)
  }
  hasCheckedForExistingAnalysis.value = true
=======
  // Set up interval to check every 2 seconds for better UX
  checkInterval.value = setInterval(checkForAnalysis, 2000)
>>>>>>> c4f6352f
})

onUnmounted(() => {
  // Clear interval when component is unmounted
  if (checkInterval.value) {
    clearInterval(checkInterval.value)
  }
})

const checkForAnalysis = async () => {
  if (!sessionId.value) {
    console.error('No session ID found')
    return
  }

  try {
    // Check if analysis exists for this session
    const analysis = await getAnalysisForSession(sessionId.value)

    if (analysis && analysis.id) {
      // Analysis is ready
      analysisId.value = analysis.id
      isLoading.value = false

      // Clear interval
      if (checkInterval.value) {
        clearInterval(checkInterval.value)
        checkInterval.value = null
      }

      // Show modal
      isModalOpen.value = true

      // Clear localStorage
      localStorage.removeItem('pendingAnalysisSessionId')
    }
  }
  catch (error) {
    console.error('Error checking for analysis:', error)
    // If there's an error, we should stop checking and show an error message
    if (checkInterval.value) {
      clearInterval(checkInterval.value)
      checkInterval.value = null
    }
    
    // Show error to user
    toaster.show({
      title: 'خطا',
      message: 'خطا در بررسی آماده بودن گزارش. لطفا دوباره تلاش کنید.',
      color: 'danger',
      icon: 'ph:warning-circle-fill',
      closable: true,
    })
    
    // Redirect to dashboard after showing error
    setTimeout(() => {
      navigateTo('/dashboard')
    }, 3000)
  }
}

const goToAnalysis = () => {
  if (analysisId.value) {
    navigateTo(`/darmana/therapists/analysis?analysis_id=${analysisId.value}`)
  } else {
    // If for some reason analysisId is not set, redirect to dashboard
    navigateTo('/dashboard')
  }
}

const validatePhoneNumber = (value) => {
  // Convert Persian numbers to English
  const persianToEnglish = (str) => {
    const persianNumbers = ['۰', '۱', '۲', '۳', '۴', '۵', '۶', '۷', '۸', '۹']
    const englishNumbers = ['0', '1', '2', '3', '4', '5', '6', '7', '8', '9']
    for (let i = 0; i < 10; i++) {
      str = str.replace(new RegExp(persianNumbers[i], 'g'), englishNumbers[i])
    }
    return str
  }

  const sanitizedValue = persianToEnglish(value).replace(/\D/g, '')
  
  // Check length
  if (sanitizedValue.length !== 11) {
    return 'شماره تماس باید یازده رقم باشد'
  }
  
  // Check if it starts with 09
  if (!sanitizedValue.startsWith('09')) {
    return 'شماره باید با ۰۹ شروع شود'
  }
  
  // Check if all characters are digits
  if (!/^\d+$/.test(sanitizedValue)) {
    return 'شماره تماس باید فقط شامل ارقام باشد'
  }
  
  return null // Valid phone number
}

const savePhoneNumber = async () => {
  const error = validatePhoneNumber(phoneNumber.value)
  if (error) {
    phoneError.value = error
    return
  }
  
  phoneError.value = ''
  isSavingPhone.value = true
  
  try {
    await updateUser({ ...user.value, phoneNumber: phoneNumber.value })
    
    // Show success message
    toaster.show({
      title: 'موفقیت',
      message: 'شماره تماس با موفقیت ذخیره شد.',
      color: 'success',
      icon: 'ph:check-circle-fill',
      closable: true,
    })
    
    // Close phone modal and continue with analysis
    isPhoneModalOpen.value = false
    isSavingPhone.value = false
    isLoading.value = true
    
    try {
      const existingAnalysis = await getAnalysisForSession(sessionId.value)
      if (existingAnalysis && existingAnalysis.id) {
        // Analysis already exists, go directly to it
        analysisId.value = existingAnalysis.id
        isLoading.value = false
        isModalOpen.value = true
        hasCheckedForExistingAnalysis.value = true
        return
      }
    } catch (error) {
      console.error('Error checking for existing analysis:', error)
    }
    hasCheckedForExistingAnalysis.value = true
  }
  catch (error) {
    console.error('Error saving phone number:', error)
    isSavingPhone.value = false
    toaster.show({
      title: 'خطا',
      message: 'خطا در ذخیره شماره تماس. لطفا دوباره تلاش کنید.',
      color: 'danger',
      icon: 'ph:warning-circle-fill',
      closable: true,
    })
  }
}

const startAnalysisGeneration = async () => {
  if (!sessionId.value || !hasCheckedForExistingAnalysis.value) return

  try {
    // Get session details and messages
    const nuxtApp = useNuxtApp()
    const session = await nuxtApp.$pb.collection('sessions').getOne(sessionId.value, {
      expand: 'user, therapist',
    })

    // Get messages for this session
    const messagesRecords = await nuxtApp.$pb.collection('messages').getList(1, 100, {
      filter: `session="${sessionId.value}"`,
      sort: 'time',
    })

    // Format messages for analysis
    const allMessages = messagesRecords.items.map(msg => ({
      role: msg.type === 'sent' ? 'patient' : 'therapist',
      content: msg.message,
    }))

    // Remove first AI message if it was the starting message
    let messagesToAnalyze = allMessages
    if (allMessages.length > 0 && allMessages[0].role === 'therapist') {
      messagesToAnalyze = allMessages.slice(1)
    }

    // Generate analysis
    const generatedAnalysis = await generateAnalysis({
      sessionId: sessionId.value,
      messages: messagesToAnalyze,
    })

    // Save analysis
    const savedAnalysis = await createAnalysis({
      session: sessionId.value,
      ...generatedAnalysis,
    })

    // Update session with analysis ID
    const endTime = new Date()
    const startTime = new Date(session.created)
    const totalTimePassedMinutes = Math.round((endTime - startTime) / (1000 * 60))

    await nuxtApp.$pb.collection('sessions').update(sessionId.value, {
      status: 'done',
      end_time: endTime.toISOString(),
      count_of_total_messages: messagesToAnalyze.length,
      total_time_passed: totalTimePassedMinutes,
      updated: endTime.toISOString(),
      session_analysis_for_system: savedAnalysis.id,
    })

    console.log('Analysis generation completed and saved:', savedAnalysis.id)
  }
  catch (error) {
    console.error('Error generating analysis:', error)
    toaster.show({
      title: 'خطا',
      message: 'خطا در تولید گزارش. لطفا دوباره تلاش کنید.',
      color: 'danger',
      icon: 'ph:warning-circle-fill',
      closable: true,
    })
  }
}
</script>

<template>
  <div class="flex flex-col md:flex-row">
    <div class="grow">
      <FullscreenLoading v-if="isLoading" loader-type="user" />
      <div v-else class="container mx-auto px-4 py-8">
        <div class="mx-auto max-w-2xl rounded-xl bg-white p-8 shadow-lg dark:bg-slate-800">
          <div class="text-center">
            <div class="mx-auto mb-6 flex size-20 items-center justify-center rounded-full bg-primary-100 dark:bg-primary-900/30">
              <Icon name="ph:file-text-fill" class="text-primary-500 dark:text-primary-400 size-10" />
            </div>
            <h2 class="mb-4 text-2xl font-bold text-slate-800 dark:text-white">
              در حال آماده سازی گزارش
            </h2>
            <p class="mb-8 text-slate-600 dark:text-slate-300">
              گزارش جلسه در حال آماده سازی است. لطفا صبر کنید.
            </p>
            <div class="mb-8">
              <div class="mx-auto h-2 w-64 overflow-hidden rounded-full bg-slate-200 dark:bg-slate-700">
                <div class="h-full animate-pulse bg-gradient-to-r from-primary-400 to-primary-600" style="width: 70%"></div>
              </div>
              <p class="mt-2 text-sm text-slate-500 dark:text-slate-400">
                در حال پردازش اطلاعات جلسه...
              </p>
            </div>
            <div class="rounded-lg bg-primary-50 p-4 dark:bg-primary-900/20">
              <p class="text-primary-700 dark:text-primary-300">
                <Icon name="ph:info-fill" class="mr-2 inline size-5 align-text-bottom" />
                گزارش شما به زودی آماده خواهد شد. این فرآیند ممکن است چند دقیقه طول بکشد.
              </p>
            </div>
          </div>
        </div>
      </div>

      <!-- Modal for phone number input -->
      <TairoModal :open="isPhoneModalOpen" size="sm" @close="isPhoneModalOpen = false">
        <template #header>
          <div class="flex w-full items-center justify-between p-4 md:p-6">
            <h3 class="font-heading text-muted-900 text-lg font-medium leading-6 dark:text-white">
              وارد کردن شماره تماس
            </h3>
            <div class="flex items-center gap-2">
              <button
                type="button"
                class="text-muted-400 hover:text-muted-600 dark:text-muted-400 dark:hover:text-muted-200 flex size-9 items-center justify-center"
                @click="isPhoneModalOpen = false"
              >
                <Icon name="lucide:x" class="size-6" />
              </button>
            </div>
          </div>
        </template>
        <div class="p-4 md:p-6">
          <div class="text-center">
            <div class="mx-auto mb-4 flex size-16 items-center justify-center rounded-full bg-primary-100 dark:bg-primary-900/30">
              <Icon name="ph:phone-fill" class="text-primary-500 dark:text-primary-400 size-8" />
            </div>
            <h3 class="mb-2 text-xl font-bold text-slate-800 dark:text-white">
              شماره تماس شما
            </h3>
            <p class="text-muted-500 dark:text-muted-400 mb-6">
              لطفاً شماره تماس خود را وارد کنید تا بتوانیم گزارش جلسه را برای شما ارسال کنیم.
            </p>
            <div class="mb-6 rounded-lg bg-primary-50 p-4 dark:bg-primary-900/20">
              <p class="text-primary-700 dark:text-primary-300">
                <Icon name="ph:info-fill" class="mr-2 inline size-5 align-text-bottom" />
                هنگامی که گزارش آماده شد، پیامکی حاوی لینک مشاهده گزارش برای شما ارسال خواهد شد.
              </p>
            </div>
            <div class="mb-6">
              <BaseInput
                v-model="phoneNumber"
                placeholder="09123456789"
                :error="phoneError"
                @input="phoneError = ''"
                class="text-center text-lg"
              />
              <p v-if="phoneError" class="mt-2 text-sm text-danger-500">
                {{ phoneError }}
              </p>
            </div>
            <div class="flex justify-center">
              <BaseButton color="primary" :loading="isSavingPhone" @click="savePhoneNumber" size="lg">
                ذخیره و ادامه
              </BaseButton>
            </div>
          </div>
        </div>
      </TairoModal>

    </div>
  </div>
</template><|MERGE_RESOLUTION|>--- conflicted
+++ resolved
@@ -53,15 +53,12 @@
       return
     }
 
-<<<<<<< HEAD
+  // Set up interval to check every 2 seconds for better UX
+  checkInterval.value = setInterval(checkForAnalysis, 2000)
   } catch (error) {
     console.error('Error checking for existing analysis:', error)
   }
   hasCheckedForExistingAnalysis.value = true
-=======
-  // Set up interval to check every 2 seconds for better UX
-  checkInterval.value = setInterval(checkForAnalysis, 2000)
->>>>>>> c4f6352f
 })
 
 onUnmounted(() => {
