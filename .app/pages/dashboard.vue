--- conflicted
+++ resolved
@@ -305,13 +305,8 @@
                         color="light"
                         variant="outline"
                         class="w-full sm:w-auto"
-<<<<<<< HEAD
-                        to="/darmana/coming-soon"
-                        data-tour="therapeutic-chat-button"
-=======
                         to="/therapy-journey/welcome"
                         data-tour="therapists-button"
->>>>>>> c4f6352f
                       >
                         <Icon name="ph:stethoscope" class="ml-2 size-4" />
                         <span>گفت و گوی درمانی</span>
